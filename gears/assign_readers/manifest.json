--- conflicted
+++ resolved
@@ -8,11 +8,7 @@
     "url": "https://github.com/flywheel-apps/blind_reader_study/",
     "source": "https://github.com/flywheel-apps/blind_reader_study/gears/assign_readers",
     "cite": "",
-<<<<<<< HEAD
     "version": "0.3.0c",
-=======
-    "version": "0.3.0b",
->>>>>>> 3b43a90d
     "custom": {
         "docker-image": "flywheel/assign-readers:0.3.0",
         "gear-builder": {
