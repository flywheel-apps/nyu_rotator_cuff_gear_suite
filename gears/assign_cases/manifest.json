--- conflicted
+++ resolved
@@ -8,11 +8,7 @@
     "url": "https://github.com/flywheel-apps/nyu_rotator_cuff_gear_suite/",
     "source": "https://github.com/flywheel-apps/nyu_rotator_cuff_gear_suite/gears/assign_cases",
     "cite": "",
-<<<<<<< HEAD
     "version": "0.3.0a",
-=======
-    "version": "0.3.0",
->>>>>>> 3b43a90d
     "custom": {
         "docker-image": "flywheel/assign-cases:0.3.0",
         "gear-builder": {
@@ -36,11 +32,7 @@
 
         "reader_group_id": {
             "optional": true,
-<<<<<<< HEAD
-            "description": "The flywheel ID of the readers group (default is 'readers')",
-=======
             "description": "The flywheel ID of the readers group (default is same group as source project)",
->>>>>>> 3b43a90d
             "type": "string"
         }
     },
