--- conflicted
+++ resolved
@@ -286,11 +286,8 @@
         str: Returns reader's project id on success, `None` on failure
     """
     log.info(f"checking for reader {reader_id} in group {group_id}")
-<<<<<<< HEAD
     group_projects = fw_client.projects.iter_find(f'group={group_id}', limit=50)
-=======
-    group_projects = fw_client.projects.find(f'group={group_id}')
->>>>>>> 3b43a90d
+
 
     proj_roles = [
         role.id
@@ -387,11 +384,8 @@
 
     # Initialize destination projects dataframe
     #for reader_proj in fw_client.projects.find(f'group="{reader_group.id}"'):
-<<<<<<< HEAD
     for reader_proj in fw_client.projects.iter_find(f"group={reader_group.id},label=~Reader [0-9][0-9]?[0-9]?"):
-=======
-    for reader_proj in fw_client.projects.find(f"group={reader_group.id},label=~Reader [0-9][0-9]?[0-9]?"):
->>>>>>> 3b43a90d
+
         reader_proj = reader_proj.reload()
         project_features = reader_proj.info["project_features"]
         # Valid roles for readers are "read-write" and "read-only"
